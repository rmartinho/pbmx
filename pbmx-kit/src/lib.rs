--- conflicted
+++ resolved
@@ -6,15 +6,9 @@
 //! PBMX toolbox
 
 #[macro_use]
-<<<<<<< HEAD
 extern crate pest;
 #[macro_use]
 extern crate pest_derive;
-#[macro_use]
-extern crate serde_derive;
-=======
-extern crate nom;
->>>>>>> be343543
 
 #[macro_use]
 mod macros;
