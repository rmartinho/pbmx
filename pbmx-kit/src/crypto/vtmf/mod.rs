//! Verifiable *k*-out-of-*k* Threshold Masking Function

// [BS03] Adam Barnett, Nigel P. Smart:
//          'Mental Poker Revisited',
//          Cryptography and Coding 2003, LNCS 2898, pp. 370--383, 2003
use crate::{
    crypto::{
        keys::{Fingerprint, PrivateKey, PublicKey},
        perm::Permutation,
        proofs::{dlog_eq, entanglement, secret_rotation, secret_shuffle},
    },
    proto,
<<<<<<< HEAD
    random::thread_rng,
    serde::serialize_flat_map,
=======
    serde::{point_from_proto, point_to_proto, Proto},
    Error, Result,
>>>>>>> be343543
};
use curve25519_dalek::{
    constants::RISTRETTO_BASEPOINT_TABLE,
    ristretto::{RistrettoBasepointTable, RistrettoPoint},
    scalar::Scalar,
};
use digest::{ExtendableOutput, Input, XofReader};
use merlin::Transcript;
<<<<<<< HEAD
use rand::{CryptoRng, Rng};
use serde::{de, Deserialize, Deserializer};
=======
use rand::{thread_rng, CryptoRng, Rng};
>>>>>>> be343543
use std::{collections::HashMap, iter};

pub use crate::crypto::proofs::{
    dlog_eq::Proof as MaskProof, entanglement::Proof as EntanglementProof,
    secret_rotation::Proof as ShiftProof, secret_shuffle::Proof as ShuffleProof,
};

mod mask;
pub use mask::*;
mod stack;
pub use stack::*;

const G: &RistrettoBasepointTable = &RISTRETTO_BASEPOINT_TABLE;

/// A verifiable *k*-out-of-*k* threshold masking function
#[derive(Debug)]
pub struct Vtmf {
    sk: PrivateKey,
    pk: PublicKey,
    pki: HashMap<Fingerprint, PublicKey>,
}

/// One party's share of a secret
#[derive(Default, Copy, Clone, Eq, PartialEq, Debug)]
pub struct SecretShare(pub(crate) RistrettoPoint);

impl Proto for SecretShare {
    type Message = proto::SecretShare;

    fn to_proto(&self) -> Result<proto::SecretShare> {
        Ok(proto::SecretShare {
            point: point_to_proto(&self.0)?,
        })
    }

    fn from_proto(m: &proto::SecretShare) -> Result<Self> {
        Ok(Self(point_from_proto(&m.point)?))
    }
}

/// Zero-knowledge proof of a secret share
pub type SecretShareProof = MaskProof;

impl Vtmf {
    /// Creates a new VTMF with the given private key
    pub fn new(sk: PrivateKey) -> Self {
        let pk = sk.public_key();
        Self {
            sk,
            pk: pk.clone(),
            pki: vec![(pk.fingerprint(), pk)].into_iter().collect(),
        }
    }

    /// Gets the private key
    pub fn private_key(&self) -> PrivateKey {
        self.sk.clone()
    }

    /// Gets the public key
    pub fn public_key(&self) -> PublicKey {
        self.sk.public_key()
    }

    /// Gets the shared public key
    pub fn shared_key(&self) -> PublicKey {
        self.pk.clone()
    }

    /// Add a public key to the VTMF
    pub fn add_key(&mut self, pk: PublicKey) {
        let fp = pk.fingerprint();
        if self.pki.contains_key(&fp) {
            return;
        }
        self.pk.combine(&pk);
        self.pki.insert(fp, pk);
    }
}

impl Vtmf {
    /// Gets the number of parties in this VTMF
    pub fn parties(&self) -> usize {
        self.pki.len()
    }

    /// Gets the fingerprints of the parties in this VTMF
    pub fn fingerprints<'a>(&'a self) -> impl Iterator<Item = Fingerprint> + 'a {
        self.pki.keys().cloned()
    }

    /// Gets the public keys of the parties in this VTMF
    pub fn public_keys<'a>(&'a self) -> impl Iterator<Item = PublicKey> + 'a {
        self.pki.values().cloned()
    }
}

impl Vtmf {
    /// Applies the verifiable masking protocol
    pub fn mask(&self, p: &RistrettoPoint) -> (Mask, Scalar, MaskProof) {
        let h = self.pk.point();
        let r = Scalar::random(&mut thread_rng());
        let c0 = G * &r;
        let hr = h * r;
        let c1 = hr + p;
        let proof = MaskProof::create(
            &mut Transcript::new(b"mask"),
            dlog_eq::Publics {
                a: &c0,
                b: &hr,
                g: &G.basepoint(),
                h: &h,
            },
            dlog_eq::Secrets { x: &r },
        );
        (Mask(c0, c1), r, proof)
    }

    /// Verifies the application of the masking protocol
    pub fn verify_mask(&self, p: &RistrettoPoint, c: &Mask, proof: &MaskProof) -> Result<()> {
        proof.verify(&mut Transcript::new(b"mask"), dlog_eq::Publics {
            a: &c.0,
            b: &(c.1 - p),
            g: &G.basepoint(),
            h: &self.pk.point(),
        })
    }

    /// Applies the verifiable re-masking protocol
    pub fn remask(&self, c: &Mask) -> (Mask, Scalar, MaskProof) {
        let h = self.pk.point();
        let r = Scalar::random(&mut thread_rng());
        let gr = G * &r;
        let hr = h * r;
        let proof = MaskProof::create(
            &mut Transcript::new(b"remask"),
            dlog_eq::Publics {
                a: &gr,
                b: &hr,
                g: &G.basepoint(),
                h: &h,
            },
            dlog_eq::Secrets { x: &r },
        );

        let c0 = gr + c.0;
        let c1 = hr + c.1;
        (Mask(c0, c1), r, proof)
    }

    /// Verifies the application of the re-masking protocol
    pub fn verify_remask(&self, m: &Mask, c: &Mask, proof: &MaskProof) -> Result<()> {
        let h = self.pk.point();
        let gr = c.0 - m.0;
        let hr = c.1 - m.1;
        proof.verify(&mut Transcript::new(b"remask"), dlog_eq::Publics {
            a: &gr,
            b: &hr,
            g: &G.basepoint(),
            h: &h,
        })
    }
}

impl Vtmf {
    /// Obtains one share of a masking operation
    pub fn unmask_share(&self, c: &Mask) -> (SecretShare, SecretShareProof) {
        let x = &self.sk.exponent();

        let d = c.0 * x;
        let proof = MaskProof::create(
            &mut Transcript::new(b"mask_share"),
            dlog_eq::Publics {
                a: &d,
                b: &(G * x),
                g: &c.0,
                h: &G.basepoint(),
            },
            dlog_eq::Secrets { x },
        );

        (SecretShare(d), proof)
    }

    /// Verifies a secret share of a masking operation
    pub fn verify_unmask(
        &self,
        c: &Mask,
        pk_fp: &Fingerprint,
        d: &SecretShare,
        proof: &SecretShareProof,
    ) -> Result<()> {
        let pk = self.pki.get(pk_fp);
        let pk = match pk {
            None => {
                return Err(Error::BadProof);
            }
            Some(pk) => pk,
        };
        proof.verify(&mut Transcript::new(b"mask_share"), dlog_eq::Publics {
            a: &d.0,
            b: &pk.point(),
            g: &c.0,
            h: &G.basepoint(),
        })
    }

    /// Undoes part of a masking operation
    pub fn unmask(&self, c: &Mask, d: &SecretShare) -> Mask {
        Mask(c.0, c.1 - d.0)
    }

    /// Privately undoes a masking operation
    pub fn unmask_private(&self, c: &Mask) -> Mask {
        let d = self.unmask_share(&c).0;
        self.unmask(c, &d)
    }

    /// Undoes a non-secret masking operation
    pub fn unmask_open(&self, m: &Mask) -> RistrettoPoint {
        m.1
    }
}

impl Vtmf {
    /// Applies the mask-shuffle protocol for a given permutation
    pub fn mask_shuffle(&self, m: &Stack, pi: &Permutation) -> (Stack, Vec<Scalar>, ShuffleProof) {
        let mut rng = thread_rng();

        let h = self.pk.point();

        let r: Vec<_> = iter::repeat_with(|| Scalar::random(&mut rng))
            .take(m.len())
            .collect();

        let (mut rm, mut r): (Stack, Vec<_>) = m
            .iter()
            .zip(r.iter())
            .map(|(c, r)| {
                let c1 = G * r + c.0;
                let c2 = h * r + c.1;
                (Mask(c1, c2), r)
            })
            .unzip();
        pi.apply_to(&mut rm);
        pi.apply_to(&mut r);

        let proof = ShuffleProof::create(
            &mut Transcript::new(b"mask_shuffle"),
            secret_shuffle::Publics {
                h: &h,
                e0: m,
                e1: &rm,
            },
            secret_shuffle::Secrets { pi, r: &r },
        );
        (rm, r, proof)
    }

    /// Verifies the application of the mask-shuffling protocol
    pub fn verify_mask_shuffle(&self, m: &Stack, c: &Stack, proof: &ShuffleProof) -> Result<()> {
        proof.verify(
            &mut Transcript::new(b"mask_shuffle"),
            secret_shuffle::Publics {
                h: &self.pk.point(),
                e0: m,
                e1: c,
            },
        )
    }
}

impl Vtmf {
    /// Applies the mask-shift protocol for a given permutation
    pub fn mask_shift(&self, m: &Stack, k: usize) -> (Stack, Vec<Scalar>, ShiftProof) {
        let mut rng = thread_rng();

        let h = self.pk.point();

        let (rm, r) = self.do_shift(m, k, &mut rng);

        let proof = ShiftProof::create(
            &mut Transcript::new(b"mask_shift"),
            secret_rotation::Publics {
                h: &h,
                e0: m,
                e1: &rm,
            },
            secret_rotation::Secrets { k, r: &r },
        );
        (rm, r, proof)
    }

    /// Verifies the application of the mask-shifting protocol
    pub fn verify_mask_shift(&self, m: &Stack, c: &Stack, proof: &ShiftProof) -> Result<()> {
        proof.verify(
            &mut Transcript::new(b"mask_shift"),
            secret_rotation::Publics {
                h: &self.pk.point(),
                e0: m,
                e1: c,
            },
        )
    }

    fn do_shift<R: Rng + CryptoRng>(
        &self,
        m: &Stack,
        k: usize,
        rng: &mut R,
    ) -> (Stack, Vec<Scalar>) {
        let h = self.pk.point();

        let remask = |c: &Mask| {
            let r = Scalar::random(rng);

            let c1 = G * &r + c.0;
            let c2 = h * r + c.1;
            (Mask(c1, c2), r)
        };

        let (mut rm, mut r): (Stack, Vec<_>) = m.iter().map(remask).unzip();
        let pi = Permutation::shift(m.len(), k);
        pi.apply_to(&mut rm);
        pi.apply_to(&mut r);

        (rm, r)
    }
}

create_hash! {
    /// The XOF used as PRF
    struct RandomXof(Xof) = b"pbmx-random";
}

impl Vtmf {
    /// Applies a random mask
    pub fn mask_random<R: Rng + CryptoRng>(&self, rng: &mut R) -> Mask {
        let p = RistrettoPoint::random(rng);
        self.mask(&p).0
    }

    /// Undoes a random mask
    pub fn unmask_random(&self, m: &Mask) -> impl XofReader {
        let mut xof = RandomXof::default();
        xof.input(&m.1.compress().to_bytes());
        xof.xof_result()
    }
}

impl Vtmf {
    /// Proves that multiple stacks have been reordered according to the same
    /// permutation
    pub fn prove_entanglement<'a, It1, It2, It3>(
        &self,
        m: It1,
        c: It2,
        pi: &Permutation,
        secrets: It3,
    ) -> EntanglementProof
    where
        It1: Iterator<Item = &'a Stack>,
        It2: Iterator<Item = &'a Stack>,
        It3: Iterator<Item = &'a [Scalar]>,
    {
        let h = self.pk.point();

        let m: Vec<_> = m.map(|s| &s[..]).collect();
        let c: Vec<_> = c.map(|s| &s[..]).collect();
        let r: Vec<_> = secrets.collect();
        entanglement::Proof::create(
            &mut Transcript::new(b"entanglement"),
            entanglement::Publics {
                h: &h,
                e0: &m,
                e1: &c,
            },
            entanglement::Secrets { pi, r: &r },
        )
    }

    /// Proves that multiple stacks have been reordered according to the same
    /// permutation
    pub fn verify_entanglement<'a, It1, It2>(
        &self,
        m: It1,
        c: It2,
        proof: &EntanglementProof,
    ) -> Result<()>
    where
        It1: Iterator<Item = &'a Stack>,
        It2: Iterator<Item = &'a Stack>,
    {
        let h = self.pk.point();

        let m: Vec<_> = m.map(|s| &s[..]).collect();
        let c: Vec<_> = c.map(|s| &s[..]).collect();
        proof.verify(
            &mut Transcript::new(b"entanglement"),
            entanglement::Publics {
                h: &h,
                e0: &m,
                e1: &c,
            },
        )
    }
}

#[cfg(test)]
mod tests {
    use super::{Mask, Stack, Vtmf};
    use crate::{
        crypto::{
            keys::PrivateKey,
            map,
            perm::{Permutation, Shuffles},
        },
        Error,
    };
    use digest::XofReader;
    use rand::{thread_rng, Rng};

    #[test]
    fn vtmf_masking_remasking_and_unmasking_work() {
        let mut rng = thread_rng();
        let sk0 = PrivateKey::random(&mut rng);
        let sk1 = PrivateKey::random(&mut rng);
        let pk0 = sk0.public_key();
        let pk1 = sk1.public_key();

        let mut vtmf0 = Vtmf::new(sk0);
        let mut vtmf1 = Vtmf::new(sk1);
        let fp0 = pk0.fingerprint();
        let fp1 = pk1.fingerprint();
        vtmf0.add_key(pk1);
        vtmf1.add_key(pk0);

        let x = rng.gen_range(0, 16);
        let p = map::to_curve(x);
        let (mask, _, proof) = vtmf0.mask(&p);
        let verified = vtmf1.verify_mask(&p, &mask, &proof);
        assert_eq!(verified, Ok(()));
        let p = map::to_curve(x + 1);
        let invalid = vtmf1.verify_mask(&p, &mask, &proof);
        assert_eq!(invalid, Err(Error::BadProof));

        let (remask, _, proof) = vtmf0.remask(&mask);
        let verified = vtmf1.verify_remask(&mask, &remask, &proof);
        assert_eq!(verified, Ok(()));
        let (remask, ..) = vtmf0.remask(&remask);
        let invalid = vtmf1.verify_remask(&mask, &remask, &proof);
        assert_eq!(invalid, Err(Error::BadProof));

        let (d0, proof0) = vtmf0.unmask_share(&mask);
        let (d1, proof1) = vtmf1.unmask_share(&mask);

        let verified = vtmf0.verify_unmask(&mask, &fp1, &d1, &proof1);
        assert_eq!(verified, Ok(()));
        let invalid = vtmf0.verify_unmask(&mask, &fp1, &d1, &proof0);
        assert_eq!(invalid, Err(Error::BadProof));
        let mask0 = vtmf0.unmask(&mask, &d1);
        let mask0 = vtmf0.unmask_private(&mask0);
        let r = vtmf0.unmask_open(&mask0);
        let r = map::from_curve(&r);
        assert_eq!(r, x);

        let verified = vtmf1.verify_unmask(&mask, &fp0, &d0, &proof0);
        assert_eq!(verified, Ok(()));
        let invalid = vtmf1.verify_unmask(&mask, &fp0, &d0, &proof1);
        assert_eq!(invalid, Err(Error::BadProof));
        let mask1 = vtmf1.unmask(&mask, &d0);
        let mask1 = vtmf1.unmask_private(&mask1);
        let r = vtmf1.unmask_open(&mask1);
        let r = map::from_curve(&r);
        assert_eq!(r, x);
    }

    #[test]
    fn vtmf_open_masking_works() {
        let mut rng = thread_rng();
        let sk0 = PrivateKey::random(&mut rng);
        let sk1 = PrivateKey::random(&mut rng);
        let pk0 = sk0.public_key();
        let pk1 = sk1.public_key();

        let mut vtmf0 = Vtmf::new(sk0);
        let mut vtmf1 = Vtmf::new(sk1);
        let fp0 = pk0.fingerprint();
        let fp1 = pk1.fingerprint();
        vtmf0.add_key(pk1);
        vtmf1.add_key(pk0);

        let x = rng.gen_range(0, 16);
        let p = map::to_curve(x);
        let mask = Mask::open(p);

        let open = vtmf1.unmask_open(&mask);
        let open = map::from_curve(&open);
        assert_eq!(open, x);

        let (d0, proof0) = vtmf0.unmask_share(&mask);
        let (d1, proof1) = vtmf1.unmask_share(&mask);

        let verified = vtmf0.verify_unmask(&mask, &fp1, &d1, &proof1);
        assert_eq!(verified, Ok(()));
        let mask0 = vtmf0.unmask(&mask, &d1);
        let mask0 = vtmf0.unmask_private(&mask0);
        let r = vtmf0.unmask_open(&mask0);
        let r = map::from_curve(&r);
        assert_eq!(r, x);

        let verified = vtmf1.verify_unmask(&mask, &fp0, &d0, &proof0);
        assert_eq!(verified, Ok(()));
        let mask1 = vtmf1.unmask(&mask, &d0);
        let mask1 = vtmf1.unmask_private(&mask1);
        let r = vtmf1.unmask_open(&mask1);
        let r = map::from_curve(&r);
        assert_eq!(r, x);
    }

    #[test]
    fn vtmf_mask_shuffling_works() {
        let mut rng = thread_rng();
        let sk0 = PrivateKey::random(&mut rng);
        let sk1 = PrivateKey::random(&mut rng);
        let pk0 = sk0.public_key();
        let pk1 = sk1.public_key();

        let mut vtmf0 = Vtmf::new(sk0);
        let mut vtmf1 = Vtmf::new(sk1);
        let fp0 = pk0.fingerprint();
        vtmf0.add_key(pk1);
        vtmf1.add_key(pk0);

        let m: Stack = (0u64..8)
            .map(map::to_curve)
            .map(|p| vtmf0.mask(&p).0)
            .collect();
        let pi = thread_rng().sample(&Shuffles(m.len()));
        let (shuffle, _, proof) = vtmf0.mask_shuffle(&m, &pi);
        let verified = vtmf1.verify_mask_shuffle(&m, &shuffle, &proof);
        assert_eq!(verified, Ok(()));
        let mut m2 = m.clone();
        m2[0] = vtmf0.mask(&map::to_curve(8)).0;
        let invalid = vtmf1.verify_mask_shuffle(&m2, &shuffle, &proof);
        assert_eq!(invalid, Err(Error::BadProof));

        let open: Vec<_> = shuffle
            .iter()
            .map(|m| {
                let (d0, proof0) = vtmf0.unmask_share(m);
                let verified = vtmf1.verify_unmask(m, &fp0, &d0, &proof0);
                assert_eq!(verified, Ok(()));
                let mask1 = vtmf1.unmask(m, &d0);
                let mask1 = vtmf1.unmask_private(&mask1);
                let r = vtmf1.unmask_open(&mask1);
                map::from_curve(&r)
            })
            .collect();
        let mut expected: Vec<_> = (0u64..8).collect();
        pi.apply_to(&mut expected);
        assert_eq!(open, expected);
    }

    #[test]
    fn vtmf_mask_shifting_works() {
        let mut rng = thread_rng();
        let sk0 = PrivateKey::random(&mut rng);
        let sk1 = PrivateKey::random(&mut rng);
        let pk0 = sk0.public_key();
        let pk1 = sk1.public_key();

        let mut vtmf0 = Vtmf::new(sk0);
        let mut vtmf1 = Vtmf::new(sk1);
        let fp0 = pk0.fingerprint();
        vtmf0.add_key(pk1);
        vtmf1.add_key(pk0);

        let m: Stack = (0u64..8)
            .map(map::to_curve)
            .map(|p| vtmf0.mask(&p).0)
            .collect();
        let k = thread_rng().gen_range(0, 8);
        let (shift, _, proof) = vtmf0.mask_shift(&m, k);
        let verified = vtmf1.verify_mask_shift(&m, &shift, &proof);
        assert_eq!(verified, Ok(()));
        let mut m2 = m.clone();
        m2.swap(0, 1);
        let invalid = vtmf1.verify_mask_shift(&m2, &shift, &proof);
        assert_eq!(invalid, Err(Error::BadProof));

        let open: Vec<_> = shift
            .iter()
            .map(|m| {
                let (d0, proof0) = vtmf0.unmask_share(m);
                let verified = vtmf1.verify_unmask(m, &fp0, &d0, &proof0);
                assert_eq!(verified, Ok(()));
                let mask1 = vtmf1.unmask(m, &d0);
                let mask1 = vtmf1.unmask_private(&mask1);
                let r = vtmf1.unmask_open(&mask1);
                map::from_curve(&r)
            })
            .collect();
        let mut expected: Vec<_> = (0u64..8).collect();
        let pi = Permutation::shift(8, k);
        pi.apply_to(&mut expected);
        assert_eq!(open, expected);
    }

    #[test]
    fn vtmf_random_masking_works() {
        let mut rng = thread_rng();
        let sk0 = PrivateKey::random(&mut rng);
        let sk1 = PrivateKey::random(&mut rng);
        let pk0 = sk0.public_key();
        let pk1 = sk1.public_key();

        let mut vtmf0 = Vtmf::new(sk0);
        let mut vtmf1 = Vtmf::new(sk1);
        let fp0 = pk0.fingerprint();
        let fp1 = pk1.fingerprint();
        vtmf0.add_key(pk1);
        vtmf1.add_key(pk0);

        let mask0 = vtmf0.mask_random(&mut rng);
        let mask1 = vtmf1.mask_random(&mut rng);
        let mask = Mask(mask0.0 + mask1.0, mask0.1 + mask1.1);

        let (d0, proof0) = vtmf0.unmask_share(&mask);
        let (d1, proof1) = vtmf1.unmask_share(&mask);

        let verified = vtmf0.verify_unmask(&mask, &fp1, &d1, &proof1);
        assert_eq!(verified, Ok(()));
        let mask0 = vtmf0.unmask(&mask, &d1);
        let mask0 = vtmf0.unmask_private(&mask0);
        let mut xof0 = vtmf0.unmask_random(&mask0);

        let verified = vtmf1.verify_unmask(&mask, &fp0, &d0, &proof0);
        assert_eq!(verified, Ok(()));
        let mask1 = vtmf1.unmask(&mask, &d0);
        let mask1 = vtmf1.unmask_private(&mask1);
        let mut xof1 = vtmf1.unmask_random(&mask1);

        let mut buf0 = [0u8; 64].to_vec();
        let mut buf1 = [0u8; 64].to_vec();
        for _ in 0..1024 {
            xof0.read(&mut buf0);
            xof1.read(&mut buf1);
            assert_eq!(buf0, buf1);
        }
    }

    #[test]
    fn vtmf_entangled_mask_shuffling_works() {
        let mut rng = thread_rng();
        let sk0 = PrivateKey::random(&mut rng);
        let sk1 = PrivateKey::random(&mut rng);
        let pk0 = sk0.public_key();
        let pk1 = sk1.public_key();

        let mut vtmf0 = Vtmf::new(sk0);
        let mut vtmf1 = Vtmf::new(sk1);
        vtmf0.add_key(pk1);
        vtmf1.add_key(pk0);

        let m0: Stack = (0u64..8)
            .map(map::to_curve)
            .map(|p| vtmf0.mask(&p).0)
            .collect();
        let m1: Stack = (8u64..16)
            .map(map::to_curve)
            .map(|p| vtmf0.mask(&p).0)
            .collect();
        let m2: Stack = (16u64..24)
            .map(map::to_curve)
            .map(|p| vtmf0.mask(&p).0)
            .collect();

        let pi = rng.sample(&Shuffles(m0.len()));
        let m = [m0, m1, m2];
        let (shuffles, secrets): (Vec<_>, Vec<_>) = m
            .iter()
            .map(|m| {
                let (shuffle, secrets, _) = vtmf0.mask_shuffle(m, &pi);
                (shuffle, secrets)
            })
            .unzip();

        let proof = vtmf0.prove_entanglement(
            m.iter(),
            shuffles.iter(),
            &pi,
            secrets.iter().map(|s| &s[..]),
        );
        let verified = vtmf1.verify_entanglement(m.iter(), shuffles.iter(), &proof);
        assert_eq!(verified, Ok(()));
        let mut bad_shuffles = shuffles;
        let pi2 = rng.sample(&Shuffles(m[1].len()));
        bad_shuffles[1] = vtmf0.mask_shuffle(&m[1], &pi2).0;
        let invalid = vtmf1.verify_entanglement(m.iter(), bad_shuffles.iter(), &proof);
        assert_eq!(invalid, Err(Error::BadProof));
    }
}<|MERGE_RESOLUTION|>--- conflicted
+++ resolved
@@ -10,13 +10,9 @@
         proofs::{dlog_eq, entanglement, secret_rotation, secret_shuffle},
     },
     proto,
-<<<<<<< HEAD
     random::thread_rng,
-    serde::serialize_flat_map,
-=======
     serde::{point_from_proto, point_to_proto, Proto},
     Error, Result,
->>>>>>> be343543
 };
 use curve25519_dalek::{
     constants::RISTRETTO_BASEPOINT_TABLE,
@@ -25,12 +21,7 @@
 };
 use digest::{ExtendableOutput, Input, XofReader};
 use merlin::Transcript;
-<<<<<<< HEAD
 use rand::{CryptoRng, Rng};
-use serde::{de, Deserialize, Deserializer};
-=======
-use rand::{thread_rng, CryptoRng, Rng};
->>>>>>> be343543
 use std::{collections::HashMap, iter};
 
 pub use crate::crypto::proofs::{
